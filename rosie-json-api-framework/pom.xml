<?xml version="1.0" encoding="UTF-8"?>
<!--
  Copyright 2017 Rosie Applications, Inc. All rights reserved.
-->
<project xmlns="http://maven.apache.org/POM/4.0.0"
         xmlns:xsi="http://www.w3.org/2001/XMLSchema-instance"
         xsi:schemaLocation="http://maven.apache.org/POM/4.0.0 http://maven.apache.org/xsd/maven-4.0.0.xsd">
  <modelVersion>4.0.0</modelVersion>

  <groupId>com.rosieapp.services.framework</groupId>
  <artifactId>rosie-json-api-framework</artifactId>
  <version>1.0.0-SNAPSHOT</version>

  <name>Rosie JSON API v1 Framework for Java</name>
  <description>A standard framework for connecting to Rosie's JSON API v1-compliant services from Java.</description>

  <repositories>
    <!-- Needed for snapshots of jsonapi-converter -->
    <repository>
      <id>oss-sonatype</id>
      <name>oss-sonatype</name>
      <url>https://oss.sonatype.org/content/repositories/snapshots/</url>
      <snapshots>
        <enabled>true</enabled>
      </snapshots>
    </repository>

    <repository>
      <id>rosie-artifactory-java</id>
      <name>Rosie Artifactory for Java Libraries</name>
      <url>s3://rosie-artifactory/lib/java</url>
    </repository>
  </repositories>

  <dependencies>
    <!-- JSON API Converter -->
    <dependency>
      <groupId>com.github.jasminb</groupId>
      <artifactId>jsonapi-converter</artifactId>
      <version>0.9-SNAPSHOT</version>
    </dependency>

    <dependency>
      <groupId>com.squareup.retrofit2</groupId>
      <artifactId>retrofit</artifactId>
      <version>2.3.0</version>
    </dependency>

    <dependency>
      <groupId>com.squareup.retrofit2</groupId>
      <artifactId>converter-scalars</artifactId>
      <version>2.3.0</version>
    </dependency>

    <!-- TODO: AUTH-89 - Move to Rosie common POM -->
    <dependency>
      <groupId>com.fasterxml.jackson.core</groupId>
      <artifactId>jackson-databind</artifactId>
      <version>2.7.1</version>
      <!-- Provided by client application -->
      <scope>provided</scope>
    </dependency>

    <dependency>
      <groupId>com.fasterxml.jackson.datatype</groupId>
      <artifactId>jackson-datatype-jsr310</artifactId>
      <version>2.7.1</version>
    </dependency>

    <!-- Utilities -->

    <!-- TODO: AUTH-89 - Move to Rosie common POM -->
    <dependency>
      <groupId>com.google.guava</groupId>
      <artifactId>guava</artifactId>
      <version>24.1-jre</version>
    </dependency>

    <!-- TODO: AUTH-89 - Move to Rosie common POM -->
    <dependency>
      <groupId>com.google.guava</groupId>
      <artifactId>guava-testlib</artifactId>
      <version>24.1-jre</version>
      <scope>test</scope>
    </dependency>

    <!-- Needed for Guava Test lib -->
    <dependency>
      <groupId>junit</groupId>
      <artifactId>junit</artifactId>
      <version>4.12</version>
      <scope>test</scope>
    </dependency>

    <dependency>
      <groupId>commons-lang</groupId>
      <artifactId>commons-lang</artifactId>
      <version>2.4</version>
      <!-- Provided by client application -->
      <scope>provided</scope>
    </dependency>

    <!-- TODO: AUTH-89 - Move to Rosie common POM -->
    <dependency>
      <groupId>org.slf4j</groupId>
      <artifactId>slf4j-api</artifactId>
      <version>1.7.25</version>
      <!-- Provided by client application -->
      <scope>provided</scope>
    </dependency>

    <!-- TODO: AUTH-89 - Move to Rosie common POM -->
    <dependency>
      <groupId>com.greghaskins</groupId>
      <artifactId>spectrum</artifactId>
      <version>1.2.0-rosie1</version>
      <scope>test</scope>
    </dependency>

    <!-- TODO: AUTH-89 - Move to Rosie common POM -->
    <dependency>
      <groupId>org.assertj</groupId>
      <artifactId>assertj-core</artifactId>
      <version>3.9.0</version>
      <scope>test</scope>
    </dependency>

    <!-- TODO: AUTH-89 - Move to Rosie common POM -->
    <dependency>
      <groupId>com.revinate</groupId>
      <artifactId>assertj-json</artifactId>
      <version>1.1.0</version>
      <scope>test</scope>
    </dependency>
<<<<<<< HEAD

    <dependency>
      <groupId>com.fasterxml.jackson.datatype</groupId>
      <artifactId>jackson-datatype-jsr310</artifactId>
      <version>2.7.1</version>
    </dependency>

    <!-- TODO: AUTH-89 - Move to Rosie common POM -->
    <dependency>
      <groupId>org.mockito</groupId>
      <artifactId>mockito-core</artifactId>

      <!-- PowerMock has specific version requirements.

           See: https://github.com/powermock/powermock/wiki/Mockito
        -->
      <version>2.8.9</version>
      <scope>test</scope>
    </dependency>

    <!-- TODO: AUTH-89 - Move to Rosie common POM -->
    <dependency>
      <groupId>org.powermock</groupId>
      <artifactId>powermock-module-junit4</artifactId>
      <version>1.7.3</version>
      <scope>test</scope>
    </dependency>

    <!-- TODO: AUTH-89 - Move to Rosie common POM -->
    <dependency>
      <groupId>org.powermock</groupId>
      <artifactId>powermock-api-mockito2</artifactId>
      <version>1.7.3</version>
      <scope>test</scope>
    </dependency>
=======
>>>>>>> e536f643
  </dependencies>

  <build>
    <plugins>
      <plugin>
        <groupId>org.apache.maven.plugins</groupId>
        <artifactId>maven-compiler-plugin</artifactId>
        <version>3.7.0</version>

        <configuration>
          <source>1.8</source>
          <target>1.8</target>
        </configuration>
      </plugin>

      <!-- Create a fat jar with all the dependencies of the JSON framework, so that client
           applications do not have to include all of the JARs for our dependant libraries. -->
      <plugin>
        <groupId>org.apache.maven.plugins</groupId>
        <artifactId>maven-shade-plugin</artifactId>
        <version>3.1.0</version>

        <executions>
          <execution>
            <phase>package</phase>

            <goals>
              <goal>shade</goal>
            </goals>
          </execution>
        </executions>
      </plugin>

      <plugin>
        <groupId>org.apache.maven.plugins</groupId>
        <artifactId>maven-jar-plugin</artifactId>
        <version>2.6</version>

        <executions>
          <execution>
            <goals>
              <goal>test-jar</goal>
            </goals>
          </execution>
        </executions>
      </plugin>
    </plugins>

    <extensions>
      <extension>
        <groupId>org.springframework.build</groupId>
        <artifactId>aws-maven</artifactId>
        <version>5.0.0.RELEASE</version>
      </extension>
    </extensions>
  </build>
</project><|MERGE_RESOLUTION|>--- conflicted
+++ resolved
@@ -132,13 +132,6 @@
       <version>1.1.0</version>
       <scope>test</scope>
     </dependency>
-<<<<<<< HEAD
-
-    <dependency>
-      <groupId>com.fasterxml.jackson.datatype</groupId>
-      <artifactId>jackson-datatype-jsr310</artifactId>
-      <version>2.7.1</version>
-    </dependency>
 
     <!-- TODO: AUTH-89 - Move to Rosie common POM -->
     <dependency>
@@ -168,8 +161,6 @@
       <version>1.7.3</version>
       <scope>test</scope>
     </dependency>
-=======
->>>>>>> e536f643
   </dependencies>
 
   <build>
