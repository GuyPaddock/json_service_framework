--- conflicted
+++ resolved
@@ -106,19 +106,12 @@
       <scope>test</scope>
     </dependency>
 
-      <!-- TODO: AUTH-89 - Move to Rosie common POM -->
+    <!-- TODO: AUTH-89 - Move to Rosie common POM -->
     <dependency>
-<<<<<<< HEAD
-        <groupId>com.squareup.okhttp3</groupId>
-        <artifactId>mockwebserver</artifactId>
-        <version>3.9.1</version>
-=======
       <groupId>com.squareup.okhttp3</groupId>
       <artifactId>mockwebserver</artifactId>
       <version>3.9.1</version>
->>>>>>> 3a2f710e
     </dependency>
-
   </dependencies>
 
   <build>
