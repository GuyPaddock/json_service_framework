--- conflicted
+++ resolved
@@ -207,13 +207,8 @@
     private void safelyRequestNextPage() {
       try {
         this.requestNextPage();
-<<<<<<< HEAD
       } catch (IOException | RequestFailedException ex) {
-        LOGGER.error("Failed to request page `{0}` of results.", this.currentPageNumber, ex);
-=======
-      } catch (IOException ex) {
         LOGGER.error("Failed to request page `{}` of results.", this.currentPageNumber, ex);
->>>>>>> cd348efc
 
         // Don't try again
         this.markFinished();
