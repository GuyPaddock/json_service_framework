--- conflicted
+++ resolved
@@ -32,11 +32,7 @@
     <module>rosie-json-api-framework</module>
     <module>rosie-ecom-client</module>
     <module>rosie-loyalty-client</module>
+    <module>openicf-rosie-ecom-connector</module>
     <module>openicf-rosie-loyalty-connector</module>
-<<<<<<< HEAD
-=======
-    <module>rosie-ecom-client</module>
-    <module>openicf-rosie-ecom-connector</module>
->>>>>>> 7474d5b4
   </modules>
 </project>